--- conflicted
+++ resolved
@@ -189,13 +189,8 @@
             b'n' => Ok(Value::Null),
             b't' => Ok(Value::Bool(true)),
             b'f' => Ok(Value::Bool(false)),
-<<<<<<< HEAD
             b'-' => self.parse_number_root(true).map(Value::Number),
-            b'0'...b'9' => self.parse_number_root(false).map(Value::Number),
-=======
-            b'-' => self.parse_number_root(true).map(Value::from),
-            b'0'..=b'9' => self.parse_number_root(false).map(Value::from),
->>>>>>> a72ddd49
+            b'0'..=b'9' => self.parse_number_root(false).map(Value::Number),
             b'[' => self.parse_array_owned(),
             b'{' => self.parse_map_owned(),
             _c => Err(self.error(ErrorType::UnexpectedCharacter)),
@@ -221,13 +216,8 @@
             b'n' => Ok(Value::Null),
             b't' => Ok(Value::Bool(true)),
             b'f' => Ok(Value::Bool(false)),
-<<<<<<< HEAD
             b'-' => self.parse_number(true).map(Value::Number),
-            b'0'...b'9' => self.parse_number(false).map(Value::Number),
-=======
-            b'-' => self.parse_number(true).map(Value::from),
-            b'0'..=b'9' => self.parse_number(false).map(Value::from),
->>>>>>> a72ddd49
+            b'0'..=b'9' => self.parse_number(false).map(Value::Number),
             b'[' => self.parse_array_owned(),
             b'{' => self.parse_map_owned(),
             _c => Err(self.error(ErrorType::UnexpectedCharacter)),
