--- conflicted
+++ resolved
@@ -80,15 +80,10 @@
         match *json {
             Value::Null => self.write(b"null"),
             Value::String(ref string) => self.write_string(string),
-<<<<<<< HEAD
             Value::SmallString(ref s) => {
                 self.write_string(s.borrow()) // FIXME: small strings will always be w/o escapes?
             }
-            Value::I64(number) => self.write_int(number),
-            Value::F64(number) => self.write_float(number),
-=======
             Value::Number(number) => self.write_number(&number),
->>>>>>> b0ea0f8f
             Value::Bool(true) => self.write(b"true"),
             Value::Bool(false) => self.write(b"false"),
             Value::Array(ref array) => {
